# This file is part of Zennit
# Copyright (C) 2019-2021 Christopher J. Anders
#
# zennit/rules.py
#
# Zennit is free software: you can redistribute it and/or modify it under
# the terms of the GNU Lesser General Public License as published by the Free
# Software Foundation; either version 3 of the License, or (at your option) any
# later version.
#
# Zennit is distributed in the hope that it will be useful, but WITHOUT
# ANY WARRANTY; without even the implied warranty of MERCHANTABILITY or FITNESS
# FOR A PARTICULAR PURPOSE. See the GNU Lesser General Public License for
# more details.
#
# You should have received a copy of the GNU Lesser General Public License
# along with this library. If not, see <https://www.gnu.org/licenses/>.
'''Rules based on Hooks'''
import torch

from .core import Hook, BasicHook, Stabilizer, expand, ParamMod


def zero_bias(zero_params=None):
    '''Add `'bias'` to `zero_params`, where `zero_params` is a string or a list of strings.

    Parameters
    ----------
    zero_params: str or list of str, optional
        Name or names, to which ``'bias'`` should be added.

    Returns
    -------
    list of str
        Supplied ``zero_params``, with the string ``'bias'`` appended.
    '''
    if zero_params is None:
        return ['bias']
    if isinstance(zero_params, str):
        zero_params = [zero_params]
    if 'bias' in zero_params:
        return zero_params
    return list(zero_params) + ['bias']


class ClampMod(ParamMod):
    '''ParamMod to clamp module parameters.

    Parameters
    ----------
    min: float or None, optional
        Minimum float value for which the parameters should be clamped, or None if no clamping should be done.
    max: float or None, optional
        Maximum float value for which the parameters should be clamped, or None if no clamping should be done.
    **kwargs: dict[str, object]
        Additional keyword arguments used for :py:class:`ParamMod`.
    '''
    def __init__(self, min=None, max=None, **kwargs):
        def modifier(param, name):
            return param.clamp(min=min, max=max)
        super().__init__(modifier, **kwargs)


class GammaMod(ParamMod):
    '''ParamMod to modify module parameters as in the Gamma rule. Adds the scaled, clamped parameters to the parameter
    itself.

    Parameters
    ----------
    gamma: float, optional
        Gamma scaling parameter, by which the clamped parameters are multiplied.
    min: float or None, optional
        Minimum float value for which the parameters should be clamped, or None if no clamping should be done.
    max: float or None, optional
        Maximum float value for which the parameters should be clamped, or None if no clamping should be done.
    **kwargs: dict[str, object]
        Additional keyword arguments used for :py:class:`ParamMod`.
    '''
    def __init__(self, gamma=0.25, min=None, max=None, **kwargs):
        def modifier(param, name):
            return param + gamma * param.clamp(min=min, max=max)
        super().__init__(modifier, **kwargs)


class NoMod(ParamMod):
    '''ParamMod that does not modify the parameters. Allows other modification flags.

    Parameters
    ----------
    **kwargs: dict[str, object]
        Additional keyword arguments used for :py:class:`ParamMod`.
    '''
    def __init__(self, **kwargs):
        super().__init__((lambda param, _: param), **kwargs)


class Epsilon(BasicHook):
    '''LRP Epsilon rule :cite:p:`bach2015pixel`.
    Setting ``(epsilon=0)`` produces the LRP-0 rule :cite:p:`bach2015pixel`.
    LRP Epsilon is most commonly used in middle layers, LRP-0 is most commonly used in upper layers
    :cite:p:`montavon2019layer`.
    Sometimes higher values of ``epsilon`` are used, therefore it is not always only a stabilizer value.

    Parameters
    ----------
    epsilon: callable or float, optional
        Stabilization parameter. If ``epsilon`` is a float, it will be added to the denominator with the same sign as
        each respective entry. If it is callable, a function ``(input: torch.Tensor) -> torch.Tensor`` is expected, of
        which the output corresponds to the stabilized denominator. Note that this is called ``stabilizer`` for all
        other rules.
    zero_params: list[str], optional
        A list of parameter names that shall set to zero. If `None` (default), no parameters are set to zero.
    '''
    def __init__(self, epsilon=1e-6, zero_params=None):
        stabilizer_fn = Stabilizer.ensure(epsilon)
        super().__init__(
            input_modifiers=[lambda input: input],
            param_modifiers=[NoMod(zero_params=zero_params)],
            output_modifiers=[lambda output: output],
            gradient_mapper=(lambda out_grad, outputs: out_grad / stabilizer_fn(outputs[0])),
            reducer=(lambda inputs, gradients: inputs[0] * gradients[0]),
        )


class Gamma(BasicHook):
    '''Generalized LRP Gamma rule :cite:p:`montavon2019layer,andeol2021learning`.
    The gamma parameter scales the added positive/negative parts of the weights.
    The original Gamma rule :cite:p:`montavon2019layer` may only be used with positive inputs.
    The generalized version is equivalent to the original Gamma when there are only positive inputs, but may also be
    used for negative inputs.

    Parameters
    ----------
    gamma: float, optional
        Multiplier for added positive weights.
    stabilizer: callable or float, optional
        Stabilization parameter. If ``stabilizer`` is a float, it will be added to the denominator with the same sign
        as each respective entry. If it is callable, a function ``(input: torch.Tensor) -> torch.Tensor`` is expected,
        of which the output corresponds to the stabilized denominator.
    zero_params: list[str], optional
        A list of parameter names that shall set to zero. If `None` (default), no parameters are set to zero.
    '''
    def __init__(self, gamma=0.25, stabilizer=1e-6, zero_params=None):
        mod_kwargs = {'zero_params': zero_params}
        mod_kwargs_nobias = {'zero_params': zero_bias(zero_params)}
        stabilizer_fn = Stabilizer.ensure(stabilizer)
        super().__init__(
            input_modifiers=[
                lambda input: input.clamp(min=0),
                lambda input: input.clamp(max=0),
                lambda input: input.clamp(min=0),
                lambda input: input.clamp(max=0),
                lambda input: input,
            ],
            param_modifiers=[
                GammaMod(gamma, min=0., **mod_kwargs),
                GammaMod(gamma, max=0., **mod_kwargs_nobias),
                GammaMod(gamma, max=0., **mod_kwargs),
                GammaMod(gamma, min=0., **mod_kwargs_nobias),
                NoMod(),
            ],
            output_modifiers=[lambda output: output] * 5,
            gradient_mapper=(
                lambda out_grad, outputs: [
                    output * out_grad / stabilizer_fn(denom)
                    for output, denom in (
                        [(outputs[4] > 0., sum(outputs[:2]))] * 2
                        + [(outputs[4] < 0., sum(outputs[2:4]))] * 2
                    )
                ] + [torch.zeros_like(out_grad)]
            ),
            reducer=(
                lambda inputs, gradients: sum(input * gradient for input, gradient in zip(inputs[:4], gradients[:4]))
            ),
        )


class ZPlus(BasicHook):
    '''LRP ZPlus rule :cite:p:`bach2015pixel,montavon2017explaining`.
    It is the same as using :py:class:`~zennit.rules.AlphaBeta` with ``(alpha=1, beta=0)``

    Parameters
    ----------
    stabilizer: callable or float, optional
        Stabilization parameter. If ``stabilizer`` is a float, it will be added to the denominator with the same sign
        as each respective entry. If it is callable, a function ``(input: torch.Tensor) -> torch.Tensor`` is expected,
        of which the output corresponds to the stabilized denominator.
    zero_params: list[str], optional
        A list of parameter names that shall set to zero. If `None` (default), no parameters are set to zero.

    Notes
    -----
    Note that the original deep Taylor Decomposition (DTD) specification of the ZPlus Rule
    :cite:p:`montavon2017explaining` only considers positive inputs, as they are used in ReLU Networks.
    This implementation is effectively alpha=1, beta=0, where negative inputs are allowed.
    '''
    def __init__(self, stabilizer=1e-6, zero_params=None):
        stabilizer_fn = Stabilizer.ensure(stabilizer)
        super().__init__(
            input_modifiers=[
                lambda input: input.clamp(min=0),
                lambda input: input.clamp(max=0),
            ],
            param_modifiers=[
                ClampMod(min=0., zero_params=zero_params),
                ClampMod(max=0., zero_params=zero_bias(zero_params)),
            ],
            output_modifiers=[lambda output: output] * 2,
            gradient_mapper=(lambda out_grad, outputs: [out_grad / stabilizer_fn(sum(outputs))] * 2),
            reducer=(lambda inputs, gradients: inputs[0] * gradients[0] + inputs[1] * gradients[1]),
        )


class AlphaBeta(BasicHook):
    '''LRP AlphaBeta rule :cite:p:`bach2015pixel`.
    The AlphaBeta rule weights positive (alpha) and negative (beta) contributions.
    Most common parameters are ``(alpha=1, beta=0)`` and ``(alpha=2, beta=1)``.
    It is most commonly used for lower layers :cite:p:`montavon2019layer`.

    Parameters
    ----------
    alpha: float, optional
        Multiplier for the positive output term.
    beta: float, optional
        Multiplier for the negative output term.
    stabilizer: callable or float, optional
        Stabilization parameter. If ``stabilizer`` is a float, it will be added to the denominator with the same sign
        as each respective entry. If it is callable, a function ``(input: torch.Tensor) -> torch.Tensor`` is expected,
        of which the output corresponds to the stabilized denominator.
    zero_params: list[str], optional
        A list of parameter names that shall set to zero. If `None` (default), no parameters are set to zero.

    Raises
    ------
    ValueError
        If `alpha` and `beta` do not sum to one, or are negative.

    '''
    def __init__(self, alpha=2., beta=1., stabilizer=1e-6, zero_params=None):
        if alpha < 0 or beta < 0:
            raise ValueError("Both alpha and beta parameters must be non-negative!")
        if (alpha - beta) != 1.:
            raise ValueError("The difference of parameters alpha - beta must equal 1!")
        mod_kwargs = {'zero_params': zero_params}
        mod_kwargs_nobias = {'zero_params': zero_bias(zero_params)}
        stabilizer_fn = Stabilizer.ensure(stabilizer)

        super().__init__(
            input_modifiers=[
                lambda input: input.clamp(min=0),
                lambda input: input.clamp(max=0),
                lambda input: input.clamp(min=0),
                lambda input: input.clamp(max=0),
            ],
            param_modifiers=[
                ClampMod(min=0., **mod_kwargs),
                ClampMod(max=0., **mod_kwargs_nobias),
                ClampMod(max=0., **mod_kwargs),
                ClampMod(min=0., **mod_kwargs_nobias),
            ],
            output_modifiers=[lambda output: output] * 4,
            gradient_mapper=(
                lambda out_grad, outputs: [
                    out_grad / stabilizer_fn(denom)
                    for denom in ([sum(outputs[:2])] * 2 + [sum(outputs[2:])] * 2)
                ]
            ),
            reducer=(
                lambda inputs, gradients: (
                    alpha * (inputs[0] * gradients[0] + inputs[1] * gradients[1])
                    - beta * (inputs[2] * gradients[2] + inputs[3] * gradients[3])
                )
            ),
        )


class ZBox(BasicHook):
    '''LRP ZBox rule :cite:p:`montavon2017explaining`.
    The ZBox rule is intended for "boxed" input pixel space.
    Generally, the lowest and highest *possible* values are used, i.e. ``(low=0., high=1.)`` for raw image data in
    the float data type.
    Neural network inputs are often normalized to match an isotropic gaussian distribution with mean 0 and variance 1,
    which means that the lowest and highest values also need to be adapted.
    For image data, this generally happens per channel, for which case ``low`` and ``high`` can be passed as tensors
    with shape ``(1, 3, 1, 1)``, which will be broadcasted as expected.

    Parameters
    ----------
    low: :py:class:`torch.Tensor` or float
        Lowest pixel values of input. Subject to broadcasting.
    high: :py:class:`torch.Tensor` or float
        Highest pixel values of input. Subject to broadcasting.
    stabilizer: callable or float, optional
        Stabilization parameter. If ``stabilizer`` is a float, it will be added to the denominator with the same sign
        as each respective entry. If it is callable, a function ``(input: torch.Tensor) -> torch.Tensor`` is expected,
        of which the output corresponds to the stabilized denominator.
    zero_params: list[str], optional
        A list of parameter names that shall set to zero. If `None` (default), no parameters are set to zero.

    '''
    def __init__(self, low, high, stabilizer=1e-6, zero_params=None):
        def sub(positive, *negatives):
            return positive - sum(negatives)

        mod_kwargs = {'zero_params': zero_params}
        stabilizer_fn = Stabilizer.ensure(stabilizer)

        super().__init__(
            input_modifiers=[
                lambda input: input,
                lambda input: expand(low, input.shape, cut_batch_dim=True).to(input),
                lambda input: expand(high, input.shape, cut_batch_dim=True).to(input),
            ],
            param_modifiers=[
                NoMod(**mod_kwargs),
                ClampMod(min=0., **mod_kwargs),
                ClampMod(max=0., **mod_kwargs),
            ],
            output_modifiers=[lambda output: output] * 3,
            gradient_mapper=(lambda out_grad, outputs: (out_grad / stabilizer_fn(sub(*outputs)),) * 3),
            reducer=(lambda inputs, gradients: sub(*(input * gradient for input, gradient in zip(inputs, gradients)))),
        )


class Pass(Hook):
    '''Unmodified pass-through rule.
    If the rule of a layer shall not be any other, is elementwise and shall not be the gradient, the `Pass` rule simply
    passes upper layer relevance through to the lower layer.
    '''
    def backward(self, module, grad_input, grad_output):
        '''Pass through the upper gradient, skipping the one for this layer.

        Parameters
        ----------
        module: :py:obj:`torch.nn.Module`
            The module to which this hook is attached.
        grad_input: :py:obj:`torch.Tensor`
            The input gradient tensor.
        grad_output: :py:obj:`torch.Tensor`
            The output gradient tensor.

        Returns
        -------
        :py:obj:`torch.Tensor`
            The unmodified `grad_output`.
        '''
        return grad_output


class Norm(BasicHook):
    '''Normalize and weight by input contribution.
    This is essentially the same as the LRP :py:class:`~zennit.rules.Epsilon` rule :cite:p:`bach2015pixel` with a fixed
    epsilon only used as a stabilizer, and without the need of the attached layer to have parameters ``weight`` and
    ``bias``.

    Parameters
    ----------
    stabilizer: callable or float, optional
        Stabilization parameter. If ``stabilizer`` is a float, it will be added to the denominator with the same sign
        as each respective entry. If it is callable, a function ``(input: torch.Tensor) -> torch.Tensor`` is expected,
        of which the output corresponds to the stabilized denominator.
    '''
    def __init__(self, stabilizer=1e-6):
        stabilizer_fn = Stabilizer.ensure(stabilizer)
        super().__init__(
            input_modifiers=[lambda input: input],
            param_modifiers=[NoMod(param_keys=[])],
            output_modifiers=[lambda output: output],
            gradient_mapper=(lambda out_grad, outputs: out_grad / stabilizer_fn(outputs[0])),
            reducer=(lambda inputs, gradients: inputs[0] * gradients[0]),
        )


class WSquare(BasicHook):
    '''LRP WSquare rule :cite:p:`montavon2017explaining`.
    It is most commonly used in the first layer when the values are not bounded :cite:p:`montavon2019layer`.

    Parameters
    ----------
    stabilizer: callable or float, optional
        Stabilization parameter. If ``stabilizer`` is a float, it will be added to the denominator with the same sign
        as each respective entry. If it is callable, a function ``(input: torch.Tensor) -> torch.Tensor`` is expected,
        of which the output corresponds to the stabilized denominator.
    zero_params: list[str], optional
        A list of parameter names that shall set to zero. If `None` (default), no parameters are set to zero.
    '''
    def __init__(self, stabilizer=1e-6, zero_params=None):
        stabilizer_fn = Stabilizer.ensure(stabilizer)
        super().__init__(
            input_modifiers=[torch.ones_like],
            param_modifiers=[
                ParamMod((lambda param, _: param ** 2), zero_params=zero_params),
            ],
            output_modifiers=[lambda output: output],
            gradient_mapper=(lambda out_grad, outputs: out_grad / stabilizer_fn(outputs[0])),
            reducer=(lambda inputs, gradients: gradients[0]),
        )


class Flat(BasicHook):
    '''LRP Flat rule :cite:p:`lapuschkin2019unmasking`.
    It is essentially the same as the LRP :py:class:`~zennit.rules.WSquare` rule, but with all parameters set to ones.

    Parameters
    ----------
    stabilizer: callable or float, optional
        Stabilization parameter. If ``stabilizer`` is a float, it will be added to the denominator with the same sign
        as each respective entry. If it is callable, a function ``(input: torch.Tensor) -> torch.Tensor`` is expected,
        of which the output corresponds to the stabilized denominator.
    zero_params: list[str], optional
        A list of parameter names that shall set to zero. If `None` (default), no parameters are set to zero.
    '''
    def __init__(self, stabilizer=1e-6, zero_params=None):
        mod_kwargs = {'zero_params': zero_bias(zero_params), 'require_params': False}
        stabilizer_fn = Stabilizer.ensure(stabilizer)
        super().__init__(
            input_modifiers=[torch.ones_like],
            param_modifiers=[
                ParamMod((lambda param, name: torch.ones_like(param)), **mod_kwargs),
            ],
            output_modifiers=[lambda output: output],
            gradient_mapper=(lambda out_grad, outputs: out_grad / stabilizer_fn(outputs[0])),
            reducer=(lambda inputs, gradients: gradients[0]),
        )


class ReLUDeconvNet(Hook):
    '''DeconvNet ReLU rule :cite:p:`zeiler2014visualizing`.'''
    def backward(self, module, grad_input, grad_output):
        '''Modify ReLU gradient according to DeconvNet :cite:p:`zeiler2014visualizing`.

        Parameters
        ----------
        module: :py:obj:`torch.nn.Module`
            The module to which this hook is attached.
        grad_input: :py:obj:`torch.Tensor`
            The input gradient tensor.
        grad_output: :py:obj:`torch.Tensor`
            The output gradient tensor.

        Returns
        -------
        :py:obj:`torch.Tensor`
            The modified `grad_output`.
        '''
        return (grad_output[0].clamp(min=0),)


class ReLUGuidedBackprop(Hook):
    '''GuidedBackprop ReLU rule :cite:p:`springenberg2015striving`.'''
    def backward(self, module, grad_input, grad_output):
        '''Modify ReLU gradient according to GuidedBackprop :cite:p:`springenberg2015striving`.

        Parameters
        ----------
        module: :py:obj:`torch.nn.Module`
            The module to which this hook is attached.
        grad_input: :py:obj:`torch.Tensor`
            The input gradient tensor.
        grad_output: :py:obj:`torch.Tensor`
            The output gradient tensor.

        Returns
        -------
        :py:obj:`torch.Tensor`
            The modified `grad_output`.
        '''
        return (grad_input[0] * (grad_output[0] > 0.),)


class ReLUBetaSmooth(Hook):
    '''Modify ReLU gradient to smooth softplus gradient :cite:p:`dombrowski2019explanations`. Used to obtain meaningful
    surrogate gradients to compute higher order gradients with ReLUs. Equivalent to changing the gradient to be the
    (scaled) logistic function (sigmoid).

    Parameters
    ----------
    beta_smooth: float, optional
        The beta parameter for the softplus gradient (i.e. ``sigmoid(beta * input)``). Defaults to ``10``.
    '''
    def __init__(self, beta_smooth=10.):
        super().__init__()
        self.beta_smooth = beta_smooth

    def copy(self):
        '''Return a copy of this hook with the same beta parameter.

        Returns
        -------
        ReLUBetaSmooth
            A copy of this hook.
        '''
        return self.__class__(beta_smooth=self.beta_smooth)

    def forward(self, module, input, output):
        '''Remember the input for the backward pass.

        Parameters
        ----------
        module: :py:obj:`torch.nn.Module`
            The module to which this hook is attached.
        input: :py:obj:`torch.Tensor`
            The input tensor.
        output: :py:obj:`torch.Tensor`
            The output tensor.
        '''
        self.stored_tensors['input'] = input

    def backward(self, module, grad_input, grad_output):
<<<<<<< HEAD
        '''Modify ReLU gradient to the smooth softplus gradient :cite:p:`dombrowski2019explanations`.

        Parameters
        ----------
        module: :py:obj:`torch.nn.Module`
            The module to which this hook is attached.
        grad_input: :py:obj:`torch.Tensor`
            The input gradient tensor.
        grad_output: :py:obj:`torch.Tensor`
            The output gradient tensor.

        Returns
        -------
        :py:obj:`torch.Tensor`
            The modified `grad_output`.
        '''
        return (torch.sigmoid(self.beta_smooth * self.stored_tensors['input'][0]) * grad_output[0],)
=======
        '''Modify ReLU gradient to the smooth softplus gradient :cite:p:`dombrowski2019explanations`.'''
        return (torch.sigmoid(self.beta_smooth * self.stored_tensors['input'][0]) * grad_output[0],)

class TakesMost(Hook):
    '''LRP rule for max-pooling layers that distributes relevance based on a
    softmax of input contributions within each pooling window.

    Parameters
    ----------
    dimensions : int, optional
        Number of spatial dimensions of the pooling operation (1 for 1D, 2 for 2D).
        Default is 2.
    beta : float, optional
        Scaling factor for the inputs before the softmax calculation. Higher
        values lead to a harder softmax, approximating winner-takes-all.
        Default is 1.0.
    '''
    def __init__(self, dimensions=2, beta=1.0):
        super().__init__()
        self.dimensions = dimensions
        self.beta = beta
        self.pool_fn = getattr(torch.nn.functional, f'max_pool{dimensions}d')
        self.conv_fn = getattr(torch.nn.functional, f'conv{dimensions}d')
        self.conv_transpose_fn = getattr(torch.nn.functional, f'conv_transpose{dimensions}d')

    def _ensure_tuple(self, value, n):
        """Convert int to n-tuple if necessary"""
        return (value,) * n if isinstance(value, int) else value

    def copy(self):
        """Return a copy of this hook with the same beta parameter."""
        return self.__class__(dimensions=self.dimensions, beta=self.beta)

    def forward(self, module, input, output):
        self.stored_tensors['input'] = input

    def _calculate_output_padding(self, input_shape, pooled_shape, stride, kernel_size, padding, dilation):
        """Calculate output padding for transposed convolution"""
        output_padding = []
        for i in range(self.dimensions):
            target_size = input_shape[2 + i]
            pooled_size = pooled_shape[2 + i]
            s, k, p, d = stride[i], kernel_size[i], padding[i], dilation[i]
            op = target_size - ((pooled_size - 1) * s - 2 * p + d * (k - 1) + 1)
            output_padding.append(op)
        return tuple(output_padding)

    def _create_unpool_params(self, input_tensor, pooled_tensor, stride, kernel_size, padding, dilation):
        """Create common parameters for unpooling operations"""
        num_channels = input_tensor.shape[1]
        kernel_shape = (num_channels, 1) + kernel_size
        kernel = torch.ones(kernel_shape, device=input_tensor.device, dtype=input_tensor.dtype)

        output_padding = self._calculate_output_padding(
            input_tensor.shape, pooled_tensor.shape, stride, kernel_size, padding, dilation
        )

        # Create slicing for potential cropping
        slicing = [slice(None), slice(None)]  # For batch and channels
        for i in range(self.dimensions):
            slicing.append(slice(0, input_tensor.shape[2 + i]))

        return kernel, output_padding, tuple(slicing)

    def _unpool(self, pooled, kernel, stride, padding, output_padding, dilation, groups, slicing):
        """Common unpooling function"""
        result = self.conv_transpose_fn(
            pooled, weight=kernel, stride=stride, padding=padding,
            output_padding=output_padding, dilation=dilation, groups=groups
        )
        return result[slicing]

    def backward(self, module, grad_input, grad_output):
        input_tensor = self.stored_tensors['input'][0]

        # Get module parameters as tuples
        stride = self._ensure_tuple(module.stride, self.dimensions)
        kernel_size = self._ensure_tuple(module.kernel_size, self.dimensions)
        padding = self._ensure_tuple(module.padding, self.dimensions)
        dilation = self._ensure_tuple(module.dilation, self.dimensions)

        # 1. Calculate softmax weights
        scaled_inputs = self.beta * input_tensor

        # Pool to get max values for numerical stability
        max_vals_pooled = self.pool_fn(
            scaled_inputs, kernel_size=kernel_size,
            stride=stride, padding=padding, dilation=dilation
        )

        # Create common parameters for unpooling
        unpool_kernel, output_padding, slicing = self._create_unpool_params(
            scaled_inputs, max_vals_pooled, stride, kernel_size, padding, dilation
        )
        num_channels = input_tensor.shape[1]

        # Unpool max values
        max_vals_unpooled = self._unpool(
            max_vals_pooled, unpool_kernel, stride, padding,
            output_padding, dilation, num_channels, slicing
        )

        # Calculate exp(input - max) for numerical stability
        exp_input = torch.exp(scaled_inputs - max_vals_unpooled)

        # Sum exp_input over windows
        summed_exp_pooled = self.conv_fn(
            exp_input, weight=unpool_kernel, stride=stride,
            padding=padding, dilation=dilation, groups=num_channels
        )

        # Unpool summed exp values
        summed_exp_unpooled = self._unpool(
            summed_exp_pooled, unpool_kernel, stride, padding,
            output_padding, dilation, num_channels, slicing
        )

        # Calculate softmax output
        softmax_output = exp_input / (summed_exp_unpooled + 1e-10)

        # 2. Distribute gradients
        expanded_grad = self._unpool(
            grad_output[0], unpool_kernel, stride, padding,
            output_padding, dilation, num_channels, slicing
        )

        # Return weighted gradients
        return (softmax_output * expanded_grad,)
>>>>>>> da5eed11
<|MERGE_RESOLUTION|>--- conflicted
+++ resolved
@@ -507,7 +507,6 @@
         self.stored_tensors['input'] = input
 
     def backward(self, module, grad_input, grad_output):
-<<<<<<< HEAD
         '''Modify ReLU gradient to the smooth softplus gradient :cite:p:`dombrowski2019explanations`.
 
         Parameters
@@ -524,9 +523,6 @@
         :py:obj:`torch.Tensor`
             The modified `grad_output`.
         '''
-        return (torch.sigmoid(self.beta_smooth * self.stored_tensors['input'][0]) * grad_output[0],)
-=======
-        '''Modify ReLU gradient to the smooth softplus gradient :cite:p:`dombrowski2019explanations`.'''
         return (torch.sigmoid(self.beta_smooth * self.stored_tensors['input'][0]) * grad_output[0],)
 
 class TakesMost(Hook):
@@ -653,5 +649,4 @@
         )
 
         # Return weighted gradients
-        return (softmax_output * expanded_grad,)
->>>>>>> da5eed11
+        return (softmax_output * expanded_grad,)