--- conflicted
+++ resolved
@@ -200,9 +200,4 @@
         :py:obj:`torch.Tensor`
             the min pool of `input`
         '''
-<<<<<<< HEAD
-        return -super().forward(-input)
-=======
-        n_dims = input.shape[self.dim]
-        return (torch.logsumexp(self.beta * input, dim=self.dim) - math.log(n_dims)) / self.beta
->>>>>>> bf319557
+        return -super().forward(-input)